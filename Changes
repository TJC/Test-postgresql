Revision history for Perl extension Test::PostgreSQL.

<<<<<<< HEAD
1.27_02
    - Use pg_version attribute to better handle -b and -f psql switches
      depending on installed PostgreSQL version
    - Updated docs to reflect the changes
    - Tests are passing with PostgreSQL 9.3+

1.27_01
    - pg_version attribute holds PostgreSQL version detected at startup
    - Improved test diagnostics
=======
{{$NEXT}}
>>>>>>> f4948156

1.26
    - Fix postgresql.conf test on PostgreSQL prior to 9.2

1.25
    - Don't continue to wait if Postgres PID has gone
    - Database seeding after startup
    - Allow writing custom postgresql.conf instead of always emptying it
    - Suppress "pg_ctl: could not start server" messages on stderr
    - More config options

1.24
    - Adds support for UNIX socket connections to PostgreSQL
    - Adds psql method to retrieve appropriate CLI parameters
    - Recognize devel PostgreSQL versions

1.23
    - Fix missing META files RT:121425
1.22
    - Add parentheses to all method keywords to deal with change in upstream F::P

1.21
    - If run as root in a Docker container, attempts to setuid before calling pg_ctl

1.20
    - Major refactor, including converting to Moo and improving error handling and reporting.
    - changes to help when stop is called during DESTROY RT#111181
    - Fix RT#110972 by not rel2abs-ing File::Temp objects
    - add backwards-compatibility code for deprecated global %Defaults

1.10
    - localise $? in DESTROY closes rt#107957
    - Increase portability in general and for Windows especially

1.05  Tue Sep 16 12:23:27 2014
    - Refactor how binaries are located on the path
    - Fix connection error when connecting too fast
    - fix POD

1.04  Fri Aug 15 15:27:53 2014
    - Support POSTGRES_HOME environment variable
    - Tweak author, copyright; upgrade license to Artistic 2.0

1.03  Thu Aug 14 16:02:52 2014
    - deadlock.t - Skip plan if we can't initialize postgresql
    - Add extra paths to postgresql, for BSDs

1.02  Wed Aug  6 13:49:25 2014
    - Back out lower-case Test::postgresql as it caused too many problems with CPAN indexer

1.01  Mon Aug  4 12:28:13 2014
    - Include lower-case Test::postgresql module as shim for users of that module to the new one

1.00  Wed Jul 09 11:30:00 2014
    - Use pure default Postgresql config as some package managers
      mess around with postgresql.conf too much.
    - open log file in append mode to avoid different processes overwriting
    - Add URI accessor to return postgresql::// connection string
    - POD fixes

0.10  Fri Jun 22 15:30:00 2012
    - Name change to Test::PostgreSQL
    - Avoid deadlocks during Postgres shutdown.

0.09  Fri Oct 23 16:50:00 2009
	- change cwd and directory permissions, modes for better testing

0.08  Fri Oct 16 13:25:00 2009
      - do not destroy postmaster when child process exits

0.07  Thu Oct 15 14:14:00 2009
	- fix degradation in 0.04 (tests failed when running as root)

0.06  Thu Oct 15 09:40:00 2009
	- dsn() defaults to an empty "test" database for better interoperability with Test::mysqld

0.05  Thu Oct 15 08:10:00 2009
	- add macport installation target dir to default search paths
	- adjust pod synopsis to follow the changes in 0.04

0.04  Thu Oct 15 08:00:00 2009
	- add dsn generator
	- use "postmaster_args" on pastmaster start (thanks to HSW)
	- create temporary files within base_dir (ubuntu / debian compatibility)
	- add .deb package installation target dir to default search paths

0.03  Thu Aug 20 21:00:00 2009
	- preserve port number on restart

0.02  Wed Aug 19 19:30:00 2009
	- use given port number if given

0.01  Mon Aug 17 21:15:00 2009
	- initial release<|MERGE_RESOLUTION|>--- conflicted
+++ resolved
@@ -1,6 +1,7 @@
 Revision history for Perl extension Test::PostgreSQL.
 
-<<<<<<< HEAD
+{{$NEXT}}
+
 1.27_02
     - Use pg_version attribute to better handle -b and -f psql switches
       depending on installed PostgreSQL version
@@ -10,9 +11,6 @@
 1.27_01
     - pg_version attribute holds PostgreSQL version detected at startup
     - Improved test diagnostics
-=======
-{{$NEXT}}
->>>>>>> f4948156
 
 1.26
     - Fix postgresql.conf test on PostgreSQL prior to 9.2
