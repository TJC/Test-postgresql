use Test::More;

use strict;
use warnings;

use DBI;
use File::Spec;
use Test::PostgreSQL;
use Try::Tiny;
use POSIX qw(getuid setuid);

my $pg = try { Test::PostgreSQL->new() }
         catch { plan skip_all => $_ };

plan tests => 8;

ok defined($pg), "test instance 1 created";

my $datadir = File::Spec->catfile($pg->base_dir, 'data');
my $conf_file = File::Spec->catfile($datadir, 'postgresql.conf');

# By default postgresql.conf is truncated
is -s $conf_file, 0, "test 1 postgresql.conf size 0";

my $ver = $pg->pg_version;

SKIP: {
    skip "No -C switch on PostgreSQL $ver (9.2 required)", 1 if $ver < 9.2;
<<<<<<< HEAD
    
=======
    skip "Can't run postgres as root", 1 if (getuid == 0);
>>>>>>> 2485c799
    my $cmd = join ' ', (
        $pg->postmaster,
        '-D', $datadir,
        '-C', 'synchronous_commit'
    );

    my $config_value = qx{$cmd};

    # Default for synchronous_commit is on
    like $config_value, qr/^on/, "test 1 synchronous_commit = on";
}

my @pids = ($pg->pid);

undef $pg;

$pg = Test::PostgreSQL->new(
    pg_config => q|# foo baroo mymse throbbozongo
fsync = off
synchronous_commit = off
full_page_writes = off
bgwriter_lru_maxpages = 0
shared_buffers = 512MB
effective_cache_size = 512MB
work_mem = 100MB
|);

ok defined($pg), "test instance 2 created";

my $dsn = $pg->dsn;
my $dbh = DBI->connect($dsn, undef, undef, { PrintError => !1 });

# Means config was correct
ok defined($dbh), "test instance 2 connected";

$datadir = File::Spec->catfile($pg->base_dir, 'data');
$conf_file = File::Spec->catfile($datadir, 'postgresql.conf');

SKIP: {
    skip "No -C switch on PostgreSQL $ver (9.2 required)", 1 if $ver < 9.2;
    skip "Can't run postgres as root", 1 if (getuid == 0);
    my $cmd = join ' ', (
        $pg->postmaster,
        '-D', $datadir,
        '-C', 'synchronous_commit'
    );

    my $config_value = qx{$cmd};

    # Now it should be off (overridden above)
    like $config_value, qr/^off/, "test 2 synchronous_commit = off";
}

open my $fh, '<', $conf_file;
my $pg_conf = join '', <$fh>;
close $fh;

like $pg_conf, qr/foo baroo mymse throbbozongo/,
    "test instance 2 postgresql.conf match";

push @pids, $pg->pid;

undef $pg;

my $watchdog = 50;

while ( kill 0, @pids and $watchdog-- ) {
    select undef, undef, undef, 0.1;
}

ok !kill(0, @pids), "test Postgres instances stopped";<|MERGE_RESOLUTION|>--- conflicted
+++ resolved
@@ -26,11 +26,7 @@
 
 SKIP: {
     skip "No -C switch on PostgreSQL $ver (9.2 required)", 1 if $ver < 9.2;
-<<<<<<< HEAD
-    
-=======
     skip "Can't run postgres as root", 1 if (getuid == 0);
->>>>>>> 2485c799
     my $cmd = join ' ', (
         $pg->postmaster,
         '-D', $datadir,
